--- conflicted
+++ resolved
@@ -2,13 +2,8 @@
   "name": "BMW CarData",
   "repository": "kvanbiesen/bmw-cardata-ha",
   "homeassistant": "2024.6.0",
-<<<<<<< HEAD
-  "zip_release": false,
-  "version": "4.1.5"
-=======
   "content_in_root": false, 
   "zip_release": true,
-  "filename": "bmw-cardata-ha.zip"
+  "filename": "bmw-cardata-ha.zip",
   "version": "4.1.6"
->>>>>>> 1eed2df0
 }