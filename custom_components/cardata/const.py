"""Constants for the BMW CarData integration."""

DOMAIN = "cardata"
DEFAULT_SCOPE = "authenticate_user openid cardata:api:read cardata:streaming:read"
DEVICE_CODE_URL = "https://customer.bmwgroup.com/gcdm/oauth/device/code"
TOKEN_URL = "https://customer.bmwgroup.com/gcdm/oauth/token"
API_BASE_URL = "https://api-cardata.bmwgroup.com"
API_VERSION = "v1"
BASIC_DATA_ENDPOINT = "/customers/vehicles/{vin}/basicData"
DEFAULT_STREAM_HOST = "customer.streaming-cardata.bmwgroup.com"
DEFAULT_STREAM_PORT = 9000
DEFAULT_REFRESH_INTERVAL = 45 * 60  #How often to refresh the auth tokens in seconds
MQTT_KEEPALIVE = 30
<<<<<<< HEAD
=======
DEBUG_LOG = False
>>>>>>> 36792ce2
DIAGNOSTIC_LOG_INTERVAL = 30 # How often we print stream logs in seconds
BOOTSTRAP_COMPLETE = "bootstrap_complete"
REQUEST_LOG = "request_log"
REQUEST_LOG_VERSION = 1
REQUEST_LIMIT = 400  # API Quota - 80% of BMW's ~500/day limit (leaves safety margin)
REQUEST_WINDOW_SECONDS = 24 * 60 * 60  # How long API Quota is reserved after API Call in seconds

# Quota thresholds for warnings
QUOTA_WARNING_THRESHOLD = 350  # Warn at 70% usage
QUOTA_CRITICAL_THRESHOLD = 450  # Critical at 90% usage
TELEMATIC_POLL_INTERVAL = 40 * 60 # How often to call the Telematic API in seconds
VEHICLE_METADATA = "vehicle_metadata"
OPTION_MQTT_KEEPALIVE = "mqtt_keepalive"
OPTION_DIAGNOSTIC_INTERVAL = "diagnostic_log_interval"

# Container Management
CONTAINER_REUSE_EXISTING = True  # If True, search for existing containers to reuse (prevents accumulation)
                                  # If False, always create new container (saves 1 API call but may accumulate containers)
                                  # Set to False for testing if you frequently change descriptors

HV_BATTERY_CONTAINER_NAME = "BMW CarData HV Battery"
HV_BATTERY_CONTAINER_PURPOSE = "High voltage battery telemetry"
HV_BATTERY_DESCRIPTORS = [
    # Current high-voltage battery state of charge
    "vehicle.drivetrain.batteryManagement.header",
    "vehicle.drivetrain.electricEngine.charging.acAmpere",
    "vehicle.drivetrain.electricEngine.charging.acVoltage",
    "vehicle.powertrain.electric.battery.preconditioning.automaticMode.statusFeedback",
    "vehicle.vehicle.avgAuxPower",
    "vehicle.powertrain.tractionBattery.charging.port.anyPosition.flap.isOpen",
    "vehicle.powertrain.tractionBattery.charging.port.anyPosition.isPlugged",
    "vehicle.drivetrain.electricEngine.charging.timeToFullyCharged",
    "vehicle.powertrain.electric.battery.charging.acLimit.selected",
    "vehicle.drivetrain.electricEngine.charging.method",
    "vehicle.body.chargingPort.plugEventId",
    "vehicle.drivetrain.electricEngine.charging.phaseNumber",
    "vehicle.trip.segment.end.drivetrain.batteryManagement.hvSoc",
    "vehicle.trip.segment.accumulated.drivetrain.electricEngine.recuperationTotal",
    "vehicle.drivetrain.electricEngine.remainingElectricRange",
    "vehicle.drivetrain.electricEngine.charging.timeRemaining",
    "vehicle.drivetrain.electricEngine.charging.hvStatus",
    "vehicle.drivetrain.electricEngine.charging.lastChargingReason",
    "vehicle.drivetrain.electricEngine.charging.lastChargingResult",
    "vehicle.powertrain.electric.battery.preconditioning.manualMode.statusFeedback",
    "vehicle.drivetrain.electricEngine.charging.reasonChargingEnd",
    "vehicle.powertrain.electric.battery.stateOfCharge.target",
    "vehicle.body.chargingPort.lockedStatus",
    "vehicle.drivetrain.electricEngine.charging.level",
    "vehicle.powertrain.electric.battery.stateOfHealth.displayed",
    "vehicle.vehicleIdentification.basicVehicleData",
    "vehicle.drivetrain.batteryManagement.batterySizeMax",
    "vehicle.drivetrain.batteryManagement.maxEnergy",
    "vehicle.powertrain.electric.battery.charging.power",
    "vehicle.drivetrain.electricEngine.charging.status"

]<|MERGE_RESOLUTION|>--- conflicted
+++ resolved
@@ -11,10 +11,7 @@
 DEFAULT_STREAM_PORT = 9000
 DEFAULT_REFRESH_INTERVAL = 45 * 60  #How often to refresh the auth tokens in seconds
 MQTT_KEEPALIVE = 30
-<<<<<<< HEAD
-=======
 DEBUG_LOG = False
->>>>>>> 36792ce2
 DIAGNOSTIC_LOG_INTERVAL = 30 # How often we print stream logs in seconds
 BOOTSTRAP_COMPLETE = "bootstrap_complete"
 REQUEST_LOG = "request_log"
@@ -28,6 +25,7 @@
 TELEMATIC_POLL_INTERVAL = 40 * 60 # How often to call the Telematic API in seconds
 VEHICLE_METADATA = "vehicle_metadata"
 OPTION_MQTT_KEEPALIVE = "mqtt_keepalive"
+OPTION_DEBUG_LOG = "debug_log"
 OPTION_DIAGNOSTIC_INTERVAL = "diagnostic_log_interval"
 
 # Container Management
