--- conflicted
+++ resolved
@@ -9,10 +9,6 @@
   "documentation": "https://github.com/kvanbiesen/bmw-cardata-ha/",
   "iot_class": "cloud_push",
   "requirements": [],
-<<<<<<< HEAD
-  "version": "4.1.0",
-=======
   "version": "4.1.4",
->>>>>>> 36792ce2
   "integration_type": "device"
 }