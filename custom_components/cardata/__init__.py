--- conflicted
+++ resolved
@@ -1,4 +1,4 @@
-﻿"""BMW CarData integration for Home Assistant."""
+"""BMW CarData integration for Home Assistant."""
 
 from __future__ import annotations
 
@@ -232,9 +232,6 @@
                 )
             except Exception as err:
                 _LOGGER.warning("Bootstrap failed: %s", err)
-<<<<<<< HEAD
-
-=======
                 bootstrap_error = str(err)
 
         # Check if we have vehicle names after bootstrap attempt
@@ -255,7 +252,6 @@
             raise ConfigEntryNotReady(
                 f"Bootstrap failed to retrieve vehicle metadata: {error_message}. "
             )
->>>>>>> 36792ce2
         # NOW clear the bootstrap flag and start MQTT connection
         # This ensures MQTT doesn't create entities before we have vehicle names
         manager._bootstrap_in_progress = False
@@ -276,8 +272,6 @@
         await coordinator.async_handle_connection_event("connecting")
         await coordinator.async_start_watchdog()
 
-<<<<<<< HEAD
-=======
         # --- NEW: Run safe migration of existing entity_ids to include model prefix
         # Run this after bootstrap (so coordinator.names is populated) and before platforms
         #try:
@@ -285,7 +279,6 @@
         #except Exception as err:
         #    _LOGGER.debug("Entity id migration failed for entry %s: %s", entry.entry_id, err)
 
->>>>>>> 36792ce2
         # NOW set up platforms - coordinator.names should be populated
         # Forward setup to platforms
         # If metadata was restored or fetched by bootstrap, coordinator.names will have car names
