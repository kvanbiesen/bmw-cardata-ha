--- conflicted
+++ resolved
@@ -183,11 +183,7 @@
             persistent_notification.async_dismiss(self.hass, notification_id)
             return self.async_abort(reason="reauth_successful")
 
-<<<<<<< HEAD
-        friendly_title = "BMW CarData"
-=======
         friendly_title = f"BMW CarData ({self._client_id[:8]})"
->>>>>>> 36792ce2
         return self.async_create_entry(title=friendly_title, data=entry_data)
 
     async def async_step_reauth(self, entry_data: Dict[str, Any]) -> FlowResult:
@@ -243,6 +239,7 @@
                 "action_fetch_basic": "Get basic vehicle information (API)",
                 "action_fetch_telematic": "Get telematics data (API)",
                 "action_reset_container": "Reset telemetry container",
+                "action_cleanup_entities": "Clean up orphaned entities",
             },
         )
 
@@ -493,6 +490,68 @@
 
         return self.async_create_entry(title="", data={})
 
+    async def async_step_action_cleanup_entities(
+        self, user_input: Optional[Dict[str, Any]] = None
+    ) -> FlowResult:
+        """Clean up orphaned entities for this integration."""
+        from homeassistant.helpers import entity_registry as er
+        
+        if user_input is None:
+            # Show warning form
+            return self.async_show_form(
+                step_id="action_cleanup_entities",
+                data_schema=vol.Schema({
+                    vol.Required("confirm", default=False): bool,
+                }),
+                description_placeholders={
+                    "warning": "⚠️ This will delete ALL entities for this integration from the entity registry, including their history! Only do this if you have orphaned entities with wrong names.",
+                },
+            )
+        
+        if not user_input.get("confirm"):
+            return self._show_confirm(
+                step_id="action_cleanup_entities",
+                errors={"confirm": "confirm"},
+            )
+        
+        try:
+            entity_reg = er.async_get(self.hass)
+            entry_id = self._config_entry.entry_id
+            
+            # Get all entities for this config entry
+            entities = er.async_entries_for_config_entry(entity_reg, entry_id)
+            deleted_count = 0
+            entity_ids_deleted = []
+            
+            # Delete each entity
+            for entity in entities:
+                entity_ids_deleted.append(entity.entity_id)
+                entity_reg.async_remove(entity.entity_id)
+                deleted_count += 1
+            
+            LOGGER.info(
+                "Cleaned up %s orphaned entities for entry %s: %s",
+                deleted_count,
+                entry_id,
+                ", ".join(entity_ids_deleted[:10]) + ("..." if deleted_count > 10 else ""),
+            )
+            
+            return self.async_show_form(
+                step_id="action_cleanup_entities",
+                data_schema=vol.Schema({}),
+                description_placeholders={
+                    "success": f"✅ Successfully deleted {deleted_count} entities! They will be recreated automatically. Restart Home Assistant or wait a few seconds.",
+                },
+            )
+            
+        except Exception as err:
+            LOGGER.error("Failed to clean up entities: %s", err, exc_info=True)
+            return self._show_confirm(
+                step_id="action_cleanup_entities",
+                errors={"base": "cleanup_failed"},
+                placeholders={"error": str(err)},
+            )
+
     async def _handle_reauth(self) -> FlowResult:
         from custom_components.cardata.const import DOMAIN
 
@@ -522,4 +581,43 @@
                 reason=flow_result.get("reason", "reauth_failed"),
                 description_placeholders=flow_result.get("description_placeholders"),
             )
-        return self.async_abort(reason="reauth_started")+        return self.async_abort(reason="reauth_started")
+
+    async def async_step_remove(self, user_input: Optional[Dict[str, Any]] = None) -> FlowResult:
+        """Handle removal of config entry - prompt user about entity cleanup."""
+        
+        if user_input is not None:
+            # User made their choice
+            delete_entities = user_input.get("delete_entities", False)
+            
+            # Store the choice in entry data so async_remove_entry can read it
+            entry = self.hass.config_entries.async_get_entry(self.context["entry_id"])
+            if entry:
+                updated_data = dict(entry.data)
+                updated_data["_delete_entities_on_remove"] = delete_entities
+                self.hass.config_entries.async_update_entry(entry, data=updated_data)
+                
+                if delete_entities:
+                    LOGGER.info(
+                        "User chose to delete entities for entry %s",
+                        entry.entry_id,
+                    )
+                else:
+                    LOGGER.debug(
+                        "User chose to keep entities for entry %s",
+                        entry.entry_id,
+                    )
+            
+            # Proceed with removal
+            return self.async_abort(reason="user_remove_completed")
+        
+        # Show form asking user's preference
+        return self.async_show_form(
+            step_id="remove",
+            data_schema=vol.Schema({
+                vol.Required("delete_entities", default=False): bool,
+            }),
+            description_placeholders={
+                "warning": "⚠️ **Delete entities and history?**\n\nIf you check this box, ALL sensors for this integration will be permanently deleted from Home Assistant, including their historical data.\n\nOnly check this if you want to completely remove all traces, or if you have orphaned entities with wrong names.\n\n**Unchecked (default)**: Entities will be kept and can be reused if you re-add the integration later.\n\n**Checked**: Entities will be permanently deleted. They will be recreated fresh if you re-add the integration.",
+            },
+        )