{
  "config": {
    "step": {
      "user": {
        "title": "BMW Cardata",
        "description": "Enter your BMW CarData client ID."
      },
      "authorize": {
        "title": "Authorize BMW CarData",
        "description": "Open {verification_url} and enter the user code {user_code} if asked. Once you've approved the device, click Submit. If approval already completed, click Submit again to continue."
      },
<<<<<<< HEAD
      "blocked": {
        "title": "Bootstrap disabled due to API rate limit",
        "description": "The integration previously hit the BMW API daily rate limit and automatic bootstrap (container creation and mapping) has been temporarily disabled for {entry_title} until {until}. You can either wait until that time and try again, or clear the flag below to retry immediately (you may hit the rate limit again)."
      },
      "cleared": {
        "title": "Bootstrap retry scheduled",
        "description": "You have cleared the temporary disable flag for {entry_title}. The integration will attempt bootstrap again. If it still hits the BMW API rate limit, the integration will disable bootstrap until the reset time again. Alternatively, use the developer service `cardata.clean_hv_containers` to list/delete old containers (be mindful of API rate limits)."
      },
      "blocked_fallback": {
        "description": "Automatic bootstrap is disabled until {until}. Clear the flag to retry now, or cancel and try again after the reset."
=======
      "remove": {
        "title": "Remove Integration",
        "description": "⚠️ **Delete entities and history?**\n\nIf you check this box, ALL sensors for this integration will be permanently deleted from Home Assistant, including their historical data.\n\nOnly check this if you want to completely remove all traces, or if you have orphaned entities with wrong names.\n\n**Unchecked (default)**: Entities will be kept and can be reused if you re-add the integration later.\n\n**Checked**: Entities will be permanently deleted. They will be recreated fresh if you re-add the integration.",
        "data": {
          "delete_entities": "Delete all entities and their history"
        }
>>>>>>> d8dca205
      }
    },
    "error": {
      "authorization_failed": "Authorization is not complete yet (error: {error}). Please approve the device and try again.",
      "device_code_failed": "BMW rejected the device authorization request ({error}). Check that the client ID is valid and try again."
    },
    "abort": {
      "reauth_device_code_failed": "BMW rejected the device authorization request ({error}). Update the client ID under Configure > Start device authorization again, or remove and re-add the integration.",
      "reauth_missing_client_id": "Client ID is missing for this integration entry. Remove and re-add the integration to authorize again.",
      "reauth_failed": "Reauthorization could not be started. Try again from the integration options.",
      "user_remove_completed": "Integration will be removed. Entities will be cleaned up based on your selection."
    }
  },
  "options": {
    "step": {
      "init": {
        "title": "Manual actions",
        "description": "Select the action you want to run. Refresh tokens tries to just refresh the tokens without reauth. We suggest restarting HA after that if you have problems."
      },
      "action_cleanup_entities": {
        "title": "Clean Up Orphaned Entities",
        "description": "{warning}\n\n{success}",
        "data": {
          "confirm": "I understand this will delete all entities and their history"
        }
      }
    },
    "error": {
      "refresh_failed": "Token refresh failed: {error}",
      "runtime_missing": "Integration runtime is not ready. Try again after setup completes.",
      "no_vins": "No VINs are known yet. Wait for the stream to discover a vehicle or trigger it once manually.",
      "invalid_int": "Enter a positive integer",
      "invalid_client_id": "Enter the BMW CarData client ID.",
      "cleanup_failed": "Failed to clean up entities: {error}"
    },
    "abort": {
      "reauth_started": "Authorization restarted. Complete the new login flow from the notification.",
      "reauth_device_code_failed": "BMW rejected the device authorization request ({error}). Update the client ID in the integration options and try again.",
      "reauth_missing_client_id": "Client ID is missing for this integration entry. Remove and re-add the integration to authorize again.",
      "reauth_failed": "Reauthorization could not be started. Try again from the integration options."
    }
  }
}<|MERGE_RESOLUTION|>--- conflicted
+++ resolved
@@ -9,7 +9,6 @@
         "title": "Authorize BMW CarData",
         "description": "Open {verification_url} and enter the user code {user_code} if asked. Once you've approved the device, click Submit. If approval already completed, click Submit again to continue."
       },
-<<<<<<< HEAD
       "blocked": {
         "title": "Bootstrap disabled due to API rate limit",
         "description": "The integration previously hit the BMW API daily rate limit and automatic bootstrap (container creation and mapping) has been temporarily disabled for {entry_title} until {until}. You can either wait until that time and try again, or clear the flag below to retry immediately (you may hit the rate limit again)."
@@ -20,14 +19,6 @@
       },
       "blocked_fallback": {
         "description": "Automatic bootstrap is disabled until {until}. Clear the flag to retry now, or cancel and try again after the reset."
-=======
-      "remove": {
-        "title": "Remove Integration",
-        "description": "⚠️ **Delete entities and history?**\n\nIf you check this box, ALL sensors for this integration will be permanently deleted from Home Assistant, including their historical data.\n\nOnly check this if you want to completely remove all traces, or if you have orphaned entities with wrong names.\n\n**Unchecked (default)**: Entities will be kept and can be reused if you re-add the integration later.\n\n**Checked**: Entities will be permanently deleted. They will be recreated fresh if you re-add the integration.",
-        "data": {
-          "delete_entities": "Delete all entities and their history"
-        }
->>>>>>> d8dca205
       }
     },
     "error": {
