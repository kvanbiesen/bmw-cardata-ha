--- conflicted
+++ resolved
@@ -27,7 +27,6 @@
     HV_BATTERY_CONTAINER_PURPOSE,
 )
 from .runtime import CardataRuntimeData
-<<<<<<< HEAD
 from .utils import (
     is_valid_vin,
     redact_sensitive_data,
@@ -38,9 +37,6 @@
     JSONSizeError,
     JSONDepthError,
 )
-=======
-from .utils import redact_vin, redact_vin_in_text, redact_vin_payload
->>>>>>> 6b92da36
 
 import homeassistant.helpers.entity_registry as er
 
